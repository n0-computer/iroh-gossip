--- conflicted
+++ resolved
@@ -8,11 +8,6 @@
     task::{Context, Poll},
 };
 
-<<<<<<< HEAD
-use anyhow::Context as _;
-=======
-use bytes::BytesMut;
->>>>>>> 1523227c
 use futures_concurrency::stream::{stream_group, StreamGroup};
 use futures_util::FutureExt as _;
 use iroh::{
@@ -36,13 +31,12 @@
 use tokio_util::sync::CancellationToken;
 use tracing::{debug, error, error_span, trace, warn, Instrument};
 
+use self::util::{RecvLoop, SendLoop, Timers};
 use crate::{
     api::{self, Command, Event, GossipApi, RpcMessage},
     metrics::Metrics,
     proto::{self, HyparviewConfig, PeerData, PlumtreeConfig, Scope, TopicId},
 };
-
-use self::util::{RecvLoop, SendLoop, Timers};
 
 mod util;
 
@@ -864,58 +858,19 @@
     in_event_tx: mpsc::Sender<InEvent>,
     max_message_size: usize,
     queue: Vec<ProtoMessage>,
-<<<<<<< HEAD
-) -> anyhow::Result<()> {
-=======
 ) -> Result<(), ConnectionLoopError> {
-    let (mut send, mut recv) = match origin {
-        ConnOrigin::Accept => conn.accept_bi().await?,
-        ConnOrigin::Dial => conn.open_bi().await?,
-    };
->>>>>>> 1523227c
     debug!(?origin, "connection established");
 
-<<<<<<< HEAD
     let mut send_loop = SendLoop::new(conn.clone(), send_rx, max_message_size);
     let mut recv_loop = RecvLoop::new(from, conn, in_event_tx, max_message_size);
 
     let send_fut = send_loop.run(queue).instrument(error_span!("send"));
     let recv_fut = recv_loop.run().instrument(error_span!("recv"));
 
-    let res = tokio::join!(send_fut, recv_fut);
-    res.0.context("send_loop").and(res.1.context("recv_loop"))
-=======
-    let send_loop = async {
-        for msg in queue {
-            write_message(&mut send, &mut send_buf, &msg, max_message_size).await?;
-        }
-        while let Some(msg) = send_rx.recv().await {
-            write_message(&mut send, &mut send_buf, &msg, max_message_size).await?;
-        }
-        // notify the other node no more data will be sent
-        let _ = send.finish();
-        // wait for the other node to ack all the sent data
-        let _ = send.stopped().await;
-        Result::<_, ConnectionLoopError>::Ok(())
-    };
-
-    let recv_loop = async {
-        loop {
-            let msg = read_message(&mut recv, &mut recv_buf, max_message_size).await?;
-
-            match msg {
-                None => break,
-                Some(msg) => in_event_tx.send(InEvent::RecvMessage(from, msg)).await?,
-            }
-        }
-        Result::<_, ConnectionLoopError>::Ok(())
-    };
-
-    let (send_res, recv_res) = tokio::join!(send_loop, recv_loop);
+    let (send_res, recv_res) = tokio::join!(send_fut, recv_fut);
     send_res?;
     recv_res?;
     Ok(())
->>>>>>> 1523227c
 }
 
 #[derive(Default, Debug, Clone, Serialize, Deserialize)]
