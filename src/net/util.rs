--- conflicted
+++ resolved
@@ -8,7 +8,6 @@
 };
 
 use bytes::{Bytes, BytesMut};
-<<<<<<< HEAD
 use iroh::{
     endpoint::{Connection, RecvStream, SendStream},
     NodeId,
@@ -17,19 +16,15 @@
     time::{sleep_until, Instant, Sleep},
     FuturesUnordered, StreamExt,
 };
+use nested_enum_utils::common_fields;
 use serde::{de::DeserializeOwned, Deserialize, Serialize};
+use snafu::Snafu;
 use tokio::{
     io::{AsyncReadExt, AsyncWriteExt},
     sync::mpsc,
     task::JoinSet,
 };
 use tracing::{debug, trace, Instrument};
-=======
-use n0_future::time::{sleep_until, Instant, Sleep};
-use nested_enum_utils::common_fields;
-use snafu::Snafu;
-use tokio::io::{AsyncRead, AsyncReadExt, AsyncWrite, AsyncWriteExt};
->>>>>>> 1523227c
 
 use super::{InEvent, ProtoMessage};
 use crate::proto::{util::TimerMap, TopicId};
@@ -38,16 +33,18 @@
 #[allow(missing_docs)]
 #[common_fields({
     backtrace: Option<snafu::Backtrace>,
-    #[snafu(implicit)]
-    span_trace: n0_snafu::SpanTrace,
+    // #[snafu(implicit)]
+    // span_trace: n0_snafu::SpanTrace,
 })]
 #[derive(Debug, Snafu)]
 #[snafu(module)]
 #[non_exhaustive]
-pub enum WriteError {
+pub(crate) enum WriteError {
     /// Connection error
-    #[error(transparent)]
-    Connection(#[from] iroh::endpoint::ConnectionError),
+    #[snafu(transparent)]
+    Connection {
+        source: iroh::endpoint::ConnectionError,
+    },
     /// Serialization failed
     #[snafu(transparent)]
     Ser { source: postcard::Error },
@@ -75,13 +72,14 @@
         buffer: &mut BytesMut,
         max_message_size: usize,
     ) -> Result<Self, ReadError> {
-        let header: WireStreamHeader =
-            read_frame(stream, buffer, max_message_size)
-                .await?
-                .ok_or(ReadError::Io(io::Error::new(
+        let header: WireStreamHeader = read_frame(stream, buffer, max_message_size)
+            .await?
+            .ok_or_else(|| {
+                ReadError::from(io::Error::new(
                     io::ErrorKind::UnexpectedEof,
                     "stream ended before header",
-                )))?;
+                ))
+            })?;
         let WireStreamHeader::V0(header) = header;
         Ok(header)
     }
@@ -102,7 +100,6 @@
     remote_node_id: NodeId,
     conn: Connection,
     max_message_size: usize,
-<<<<<<< HEAD
     in_event_tx: mpsc::Sender<InEvent>,
 }
 
@@ -119,12 +116,6 @@
             max_message_size,
             in_event_tx,
         }
-=======
-) -> Result<(), WriteError> {
-    let len = postcard::experimental::serialized_size(&frame)?;
-    if len >= max_message_size {
-        return Err(self::write_error::TooLargeSnafu.build());
->>>>>>> 1523227c
     }
 
     pub(crate) async fn run(&mut self) -> Result<(), ReadError> {
@@ -331,13 +322,13 @@
 #[allow(missing_docs)]
 #[common_fields({
     backtrace: Option<snafu::Backtrace>,
-    #[snafu(implicit)]
-    span_trace: n0_snafu::SpanTrace,
+    // #[snafu(implicit)]
+    // span_trace: n0_snafu::SpanTrace,
 })]
 #[derive(Debug, Snafu)]
 #[snafu(module)]
 #[non_exhaustive]
-pub enum ReadError {
+pub(crate) enum ReadError {
     /// Deserialization failed
     #[snafu(transparent)]
     De { source: postcard::Error },
@@ -349,6 +340,12 @@
     TooLarge {},
 }
 
+// impl From<io::Error> for ReadError {
+//     fn from(source: io::Error) -> Self {
+//         self::read_error::IoSnafu { source }.build()
+//     }
+// }
+
 /// Read a length-prefixed frame and decode with postcard.
 pub async fn read_frame<T: DeserializeOwned>(
     reader: &mut RecvStream,
@@ -378,13 +375,7 @@
         Err(err) if err.kind() == io::ErrorKind::UnexpectedEof => return Ok(None),
         Err(err) => return Err(err.into()),
     };
-<<<<<<< HEAD
-    // let mut reader = reader.take(size as u64);
-    let size = usize::try_from(size).map_err(|_| ReadError::TooLarge)?;
-=======
-    let mut reader = reader.take(size as u64);
     let size = usize::try_from(size).map_err(|_| read_error::TooLargeSnafu.build())?;
->>>>>>> 1523227c
     if size > max_message_size {
         return Err(read_error::TooLargeSnafu.build());
     }
@@ -405,7 +396,7 @@
 ) -> Result<(), WriteError> {
     let len = postcard::experimental::serialized_size(&message)?;
     if len >= max_message_size {
-        return Err(WriteError::TooLarge);
+        return Err(write_error::TooLargeSnafu.build());
     }
     buffer.clear();
     buffer.resize(len, 0u8);
