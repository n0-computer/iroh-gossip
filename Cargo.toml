--- conflicted
+++ resolved
@@ -46,11 +46,7 @@
 futures-lite = { version = "2.3", optional = true }
 futures-concurrency = { version = "7.6.1", optional = true }
 futures-util = { version = "0.3.30", optional = true }
-<<<<<<< HEAD
-iroh = { version = "0.28.0", optional = true }
-=======
 iroh = { version = "0.28.1", features = ["metrics"], optional = true, default-features = false }
->>>>>>> 50caf1b6
 tokio = { version = "1", optional = true, features = ["io-util", "sync", "rt", "macros", "net", "fs"] }
 tokio-util = { version = "0.7.12", optional = true, features = ["codec", "rt"] }
 tracing = "0.1"
@@ -64,14 +60,10 @@
 strum = { version = "0.26", optional = true }
 serde-error = "0.1.3"
 clap = { version = "4", features = ["derive"], optional = true }
-hex = { version = "0.4.3", optional = true }
 
 [dev-dependencies]
 clap = { version = "4", features = ["derive"] }
-<<<<<<< HEAD
-=======
 iroh = { version = "0.28.1", default-features = false, features = ["metrics", "test-utils"] }
->>>>>>> 50caf1b6
 iroh-test = "0.28.0"
 rand_chacha = "0.3.1"
 tracing-subscriber = { version = "0.3", features = ["env-filter"] }
@@ -97,7 +89,6 @@
 cli = [
     "rpc",
     "dep:clap",
-    "dep:hex"
 ]
 
 examples = ["net", "dep:data-encoding"]
@@ -111,9 +102,5 @@
 rustdoc-args = ["--cfg", "iroh_docsrs"]
 
 [patch.crates-io]
-<<<<<<< HEAD
 iroh = { git = "https://github.com/n0-computer/iroh", branch = "main" }
-=======
-iroh = { git = "https://github.com/n0-computer/iroh", branch = "main" }
-iroh-base = { git = "https://github.com/n0-computer/iroh", branch = "main" }
->>>>>>> 50caf1b6
+iroh-base = { git = "https://github.com/n0-computer/iroh", branch = "main" }